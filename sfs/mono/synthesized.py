"""Computation of synthesized sound fields."""

import numpy as np
from . import source

def generic(omega, x0, d, x, y, z, c=None, source_type='point'):
    """Compute sound field for a generic driving function"""
    d = np.squeeze(np.asarray(d))
    if len(d) != len(x0):
        raise ValueError("length mismatch")
    p = 0
    for weight, position in zip(d, x0):
<<<<<<< HEAD
        p += weight * getattr(sfs.mono.source, source_type)(omega, position, x, y, z, c)
=======
        p += weight * source.point(omega, position, x, y, z, c)
>>>>>>> 00f7039d
    return p<|MERGE_RESOLUTION|>--- conflicted
+++ resolved
@@ -10,9 +10,5 @@
         raise ValueError("length mismatch")
     p = 0
     for weight, position in zip(d, x0):
-<<<<<<< HEAD
-        p += weight * getattr(sfs.mono.source, source_type)(omega, position, x, y, z, c)
-=======
-        p += weight * source.point(omega, position, x, y, z, c)
->>>>>>> 00f7039d
+        p += weight * getattr(source, source_type)(omega, position, x, y, z, c)
     return p